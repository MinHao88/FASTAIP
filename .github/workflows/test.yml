name: Test

on:
  push:
    branches:
      - master
  pull_request:
    types: [opened, synchronize]

jobs:
  test:
    runs-on: ubuntu-latest
    strategy:
      matrix:
<<<<<<< HEAD
        python-version: ["3.6", "3.7", "3.8", "3.9", "3.10", "3.11.0-beta.3"]
=======
        python-version: ["3.7", "3.8", "3.9", "3.10"]
>>>>>>> 1073062c
      fail-fast: false

    steps:
      - uses: actions/checkout@v3
      - name: Set up Python
        uses: actions/setup-python@v4
        with:
          python-version: ${{ matrix.python-version }}
      - uses: actions/cache@v3
        id: cache
        with:
          path: ${{ env.pythonLocation }}
          key: ${{ runner.os }}-python-${{ env.pythonLocation }}-${{ hashFiles('pyproject.toml') }}-test-v02
      - name: Install Dependencies
        if: steps.cache.outputs.cache-hit != 'true'
<<<<<<< HEAD
        # TODO: remove --deps test, this is only to test running the tests in Python 3.11
        run: flit install --symlink --deps production --extras test
        # run: flit install --symlink
=======
        run: pip install -e .[all,dev,doc,test]
>>>>>>> 1073062c
      - name: Lint
        run: bash scripts/lint.sh
      - name: Test
        run: bash scripts/test.sh
      - name: Upload coverage
        uses: codecov/codecov-action@v3<|MERGE_RESOLUTION|>--- conflicted
+++ resolved
@@ -12,11 +12,7 @@
     runs-on: ubuntu-latest
     strategy:
       matrix:
-<<<<<<< HEAD
-        python-version: ["3.6", "3.7", "3.8", "3.9", "3.10", "3.11.0-beta.3"]
-=======
-        python-version: ["3.7", "3.8", "3.9", "3.10"]
->>>>>>> 1073062c
+        python-version: ["3.7", "3.8", "3.9", "3.10", "3.11.0-rc.2"]
       fail-fast: false
 
     steps:
@@ -32,13 +28,7 @@
           key: ${{ runner.os }}-python-${{ env.pythonLocation }}-${{ hashFiles('pyproject.toml') }}-test-v02
       - name: Install Dependencies
         if: steps.cache.outputs.cache-hit != 'true'
-<<<<<<< HEAD
-        # TODO: remove --deps test, this is only to test running the tests in Python 3.11
-        run: flit install --symlink --deps production --extras test
-        # run: flit install --symlink
-=======
         run: pip install -e .[all,dev,doc,test]
->>>>>>> 1073062c
       - name: Lint
         run: bash scripts/lint.sh
       - name: Test
