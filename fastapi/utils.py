--- conflicted
+++ resolved
@@ -1,10 +1,6 @@
 import re
 import warnings
 from dataclasses import is_dataclass
-<<<<<<< HEAD
-from typing import TYPE_CHECKING, Any, Dict, Optional, Set, Type, Union, cast
-=======
-from enum import Enum
 from typing import (
     TYPE_CHECKING,
     Any,
@@ -17,7 +13,6 @@
     cast,
 )
 from weakref import WeakKeyDictionary
->>>>>>> 1574c962
 
 import fastapi
 from dirty_equals import IsStr
@@ -116,14 +111,10 @@
     *,
     cloned_types: Optional[MutableMapping[Type[BaseModel], Type[BaseModel]]] = None,
 ) -> ModelField:
-<<<<<<< HEAD
     if PYDANTIC_V2:
         return field
-    # _cloned_types has already cloned types, to support recursive models
-=======
     # cloned_types caches already cloned types to support recursive models and improve
     # performance by avoiding unecessary cloning
->>>>>>> 1574c962
     if cloned_types is None:
         cloned_types = _CLONED_TYPES_CACHE
 
